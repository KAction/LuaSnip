-- Some string processing utility functions
local M = {}

---In-place dedents strings in lines.
---@param lines string[].
local function dedent(lines)
	if #lines > 0 then
		local ind_size = math.huge
		for i, _ in ipairs(lines) do
			local i1, i2 = lines[i]:find("^%s*[^%s]")
			if i1 and i2 < ind_size then
				ind_size = i2
			end
		end
		for i, _ in ipairs(lines) do
			lines[i] = lines[i]:sub(ind_size, -1)
		end
	end
end

---Applies opts to lines.
---lines is modified in-place.
---@param lines string[].
---@param options table, required, can have values:
---  - trim_empty: removes empty first and last lines.
---  - dedent: removes indent common to all lines.
function M.process_multiline(lines, options)
	if options.trim_empty then
		if lines[1]:match("^%s*$") then
			table.remove(lines, 1)
		end
		if lines[#lines]:match("^%s*$") then
			lines[#lines] = nil
		end
	end

	if options.dedent then
		dedent(lines)
	end
end

function M.dedent(s)
	local lst = vim.split(s, "\n")
	dedent(lst)
	return table.concat(lst, "\n")
end

<<<<<<< HEAD
local function is_escaped(s, indx)
	local count = 0
	for i = indx - 1, 1, -1 do
		if string.sub(s, i, i) == "\\" then
			count = count + 1
		else
			break
		end
	end
	return count % 2 == 1
end

--- return position of next (relative to `start`) unescaped occurence of
--- `target` in `s`.
---@param s string
---@param target string
---@param start number
local function find_next_unescaped(s, target, start)
	while true do
		local from = s:find(target, start, true)
		if not from then
			return nil
		end
		if not is_escaped(s, from) then
			return from
		end
		start = from + 1
	end
end

--- Creates iterator that returns all positions of substrings <left>.*<right>
--- in `s`, where left and right are not escaped.
--- Only complete pairs left,right are returned, an unclosed left is ignored.
---@param s string
---@param left string
---@param right string
---@return function: iterator, returns pairs from,to.
function M.unescaped_pairs(s, left, right)
	local search_from = 1

	return function()
		local match_from = find_next_unescaped(s, left, search_from)
		if not match_from then
			return nil
		end
		local match_to = find_next_unescaped(s, right, match_from + 1)
		if not match_to then
			return nil
		end

		search_from = match_to + 1
		return match_from, match_to
	end
=======
function M.aupatescape(s)
	if vim.fn.has("win32") or vim.fn.has("win64") then
		-- windows: replace \ with / for au-pattern.
		s, _ = s:gsub("\\", "/")
	end
	local escaped, _ = s:gsub(",", "\\,")
	return vim.fn.fnameescape(escaped)
>>>>>>> b8401400
end

return M<|MERGE_RESOLUTION|>--- conflicted
+++ resolved
@@ -45,7 +45,6 @@
 	return table.concat(lst, "\n")
 end
 
-<<<<<<< HEAD
 local function is_escaped(s, indx)
 	local count = 0
 	for i = indx - 1, 1, -1 do
@@ -99,7 +98,8 @@
 		search_from = match_to + 1
 		return match_from, match_to
 	end
-=======
+end
+
 function M.aupatescape(s)
 	if vim.fn.has("win32") or vim.fn.has("win64") then
 		-- windows: replace \ with / for au-pattern.
@@ -107,7 +107,6 @@
 	end
 	local escaped, _ = s:gsub(",", "\\,")
 	return vim.fn.fnameescape(escaped)
->>>>>>> b8401400
 end
 
 return M