local ls = require("luasnip")
local cache = require("luasnip.loaders._caches").snipmate
local util = require("luasnip.util.util")
local loader_util = require("luasnip.loaders.util")
local Path = require("luasnip.util.path")
local session = require("luasnip.session")
local sp = require("luasnip.nodes.snippetProxy")

local function parse_snipmate(buffer, filename)
	local snippets = {}
	local extends = {}

	---@type string[]
	local lines = loader_util.split_lines(buffer)
	local i = 1

	local function _parse()
		local line = lines[i]
		local prefix, description = line:match([[^snippet%s+(%S+)%s*(.*)]])
		local body = {}

		i = i + 1
		---@type number
		local indent

		while i <= #lines do
			line = lines[i]
			if line:find("^%s+") then
				if not indent then
					indent = #line:match("^%s+")
				end
				line = line:sub(indent + 1)
				line = line:gsub("${VISUAL}", "${TM_SELECTED_TEXT}")
			elseif line ~= "" then
				break
			end
			table.insert(body, line)
			i = i + 1
		end

		body = table.concat(body, "\n")
<<<<<<< HEAD
		local snip = sp({
=======
		local snippet = ls.parser.parse_snippet({
>>>>>>> 44d92907
			trig = prefix,
			dscr = description,
			wordTrig = true,
		}, body)
		table.insert(snippets, snippet)
	end

	while i <= #lines do
		local line = lines[i]
		if vim.startswith(line, "snippet") then
			_parse()
		elseif vim.startswith(line, "extends") then
			extends = vim.split(vim.trim(line:sub(8)), "[,%s]+")
			i = i + 1
		elseif vim.startswith(line, "#") or line:find("^%s*$") then
			-- comment and blank line
			i = i + 1
		else
			error(("invalid line in %s: %s"):format(filename, i))
		end
	end

	return snippets, extends
end

local function load_snippet_file(path)
	if not Path.exists(path) then
		return
	end

<<<<<<< HEAD
	local buffer = Path.read_file(path)
	local snippet, extends = parse_snipmate(buffer, path)
	if not snippet then
		return
	end
	table.insert(extends, lang)
	for _, ft in ipairs(extends) do
		local lang_snips = ls.snippets[ft] or {}
		ls.snippets[ft] = vim.list_extend(lang_snips, snippet)
		session.latest_load_ft = ft
		vim.cmd("do User LuasnipSnippetsAdded")
	end
=======
	local snippet, extends

	if cache.path_snippets[path] then
		snippet = cache.path_snippets[path].snippet
		extends = cache.path_snippets[path].extends
	else
		local buffer = Path.read_file(path)
		snippet, extends = parse_snipmate(buffer)
		cache.path_snippets[path] = { snippet = snippet, extends = extends }
	end

	return snippet, extends
end

local function _append(tbl, name, elem)
	if tbl[name] == nil then
		tbl[name] = {}
	end
	table.insert(tbl[name], elem)
end

---Get paths of .snippets files
---@param roots string[] @snippet directory paths
---@return table @keys are file types, values are paths
local function get_ft_paths(roots)
	local ft_path = {}
	for _, root in ipairs(roots) do
		local files, dirs = Path.scandir(root)
		for _, file in ipairs(files) do
			local ft, ext = Path.basename(file, true)
			if ext == "snippets" then
				_append(ft_path, ft, Path.join(root, file))
			end
		end
		for _, dir in ipairs(dirs) do
			local ft = dir
			files, _ = Path.scandir(Path.join(root, dir))
			for _, file in ipairs(files) do
				if vim.endswith(file, ".snippets") then
					_append(ft_path, ft, Path.join(root, dir, file))
				end
			end
		end
	end
	return ft_path
>>>>>>> 44d92907
end

local function filter(exclude, include)
	exclude = loader_util.filetypelist_to_set(exclude)
	include = loader_util.filetypelist_to_set(include)

	return function(lang)
		if exclude and exclude[lang] then
			return false
		end
		if include == nil or include[lang] then
			return true
		end
	end
end

<<<<<<< HEAD
local function get_paths(root)
	local ret = {}
	local files = Path.scandir(root, "file", true)
	for _, file in ipairs(files) do
		local name, ext = Path.basename(file, true)
		if ext == "snippets" then
			table.insert(ret, { path = Path.join(root, file), ft = name })
		end
	end
	local dirs = Path.scandir(root, "directory")
	for _, dir in ipairs(dirs) do
		local name = dir
		files = Path.scandir(Path.join(root, dir), "file")
		for _, file in ipairs(files) do
			if vim.endswith(file, ".snippets") then
				table.insert(
					ret,
					{ path = Path.join(root, dir, file), ft = name }
				)
			end
		end
=======
local M = {}

local function normarize_paths(paths)
	if not paths then
		paths = vim.api.nvim_get_runtime_file("snippets", true)
	elseif type(paths) == "string" then
		paths = vim.split(paths, ",")
>>>>>>> 44d92907
	end

	paths = vim.tbl_map(Path.expand, paths)
	paths = util.deduplicate(paths)

	cache.ft_paths = get_ft_paths(paths)
end

function M._load(ft)
	local snippets = {}
	for _, path in ipairs(cache.ft_paths[ft]) do
		local snippet, extends = load_snippet_file(path)
		vim.list_extend(snippets, snippet)
		for _, extend in ipairs(extends) do
			vim.list_extend(snippets, M._load(extend))
		end
	end
	return snippets
end

function M.load(opts)
	opts = opts or {}

	if not opts.is_lazy then
		normarize_paths(opts.paths)
	end

	local ft_filter = filter(opts.exclude, opts.include)

	for ft, _ in pairs(cache.ft_paths) do
		if ft_filter(ft) then
			local snippets = M._load(ft)
			local lang_snips = ls.snippets[ft] or {}
			ls.snippets[ft] = vim.list_extend(lang_snips, snippets)
			session.latest_load_ft = ft
			vim.cmd("do User LuasnipSnippetsAdded")
		end
	end
end

function M._lazyload()
	local fts = util.get_snippet_filetypes()
	for _, ft in ipairs(fts) do
		if not cache.lazy_loaded_ft[ft] then
			cache.lazy_loaded_ft[ft] = true
			M.load({ include = { ft }, is_lazy = true })
		end
	end
end

function M.lazy_load(opts)
	opts = opts or {}

	normarize_paths(opts.paths)

	vim.cmd([[
    augroup _luasnip_snipmate_lazy_load
        au!
        au BufWinEnter,FileType * lua require("luasnip.loaders.from_snipmate")._lazyload()
        au User LuasnipCleanup lua require("luasnip.loaders._caches").snipmate:clean()
    augroup END
    ]])
end

return M<|MERGE_RESOLUTION|>--- conflicted
+++ resolved
@@ -39,11 +39,7 @@
 		end
 
 		body = table.concat(body, "\n")
-<<<<<<< HEAD
-		local snip = sp({
-=======
-		local snippet = ls.parser.parse_snippet({
->>>>>>> 44d92907
+		local snippet = sp({
 			trig = prefix,
 			dscr = description,
 			wordTrig = true,
@@ -74,20 +70,6 @@
 		return
 	end
 
-<<<<<<< HEAD
-	local buffer = Path.read_file(path)
-	local snippet, extends = parse_snipmate(buffer, path)
-	if not snippet then
-		return
-	end
-	table.insert(extends, lang)
-	for _, ft in ipairs(extends) do
-		local lang_snips = ls.snippets[ft] or {}
-		ls.snippets[ft] = vim.list_extend(lang_snips, snippet)
-		session.latest_load_ft = ft
-		vim.cmd("do User LuasnipSnippetsAdded")
-	end
-=======
 	local snippet, extends
 
 	if cache.path_snippets[path] then
@@ -115,16 +97,17 @@
 local function get_ft_paths(roots)
 	local ft_path = {}
 	for _, root in ipairs(roots) do
-		local files, dirs = Path.scandir(root)
+		local files = Path.scandir(root, "file", true)
 		for _, file in ipairs(files) do
 			local ft, ext = Path.basename(file, true)
 			if ext == "snippets" then
 				_append(ft_path, ft, Path.join(root, file))
 			end
 		end
+		local dirs = Path.scandir(root, "directory", true)
 		for _, dir in ipairs(dirs) do
 			local ft = dir
-			files, _ = Path.scandir(Path.join(root, dir))
+			files, _ = Path.scandir(Path.join(root, dir), "file", true)
 			for _, file in ipairs(files) do
 				if vim.endswith(file, ".snippets") then
 					_append(ft_path, ft, Path.join(root, dir, file))
@@ -133,7 +116,6 @@
 		end
 	end
 	return ft_path
->>>>>>> 44d92907
 end
 
 local function filter(exclude, include)
@@ -150,29 +132,6 @@
 	end
 end
 
-<<<<<<< HEAD
-local function get_paths(root)
-	local ret = {}
-	local files = Path.scandir(root, "file", true)
-	for _, file in ipairs(files) do
-		local name, ext = Path.basename(file, true)
-		if ext == "snippets" then
-			table.insert(ret, { path = Path.join(root, file), ft = name })
-		end
-	end
-	local dirs = Path.scandir(root, "directory")
-	for _, dir in ipairs(dirs) do
-		local name = dir
-		files = Path.scandir(Path.join(root, dir), "file")
-		for _, file in ipairs(files) do
-			if vim.endswith(file, ".snippets") then
-				table.insert(
-					ret,
-					{ path = Path.join(root, dir, file), ft = name }
-				)
-			end
-		end
-=======
 local M = {}
 
 local function normarize_paths(paths)
@@ -180,7 +139,6 @@
 		paths = vim.api.nvim_get_runtime_file("snippets", true)
 	elseif type(paths) == "string" then
 		paths = vim.split(paths, ",")
->>>>>>> 44d92907
 	end
 
 	paths = vim.tbl_map(Path.expand, paths)
