--- conflicted
+++ resolved
@@ -22,9 +22,5 @@
 test: nvim jsregexp
 	# unset both to prevent env leaking into the neovim-build.
 	# add helper-functions to lpath.
-<<<<<<< HEAD
-	unset LUA_PATH LUA_CPATH ; LUASNIP_SOURCE=$(shell pwd) TEST_FILE=$(realpath tests) BUSTED_ARGS=--lpath=$(shell pwd)/tests/?.lua make -C ${NVIM_PATH} functionaltest
-=======
 	# ";;" in CPATH appends default.
-	LUASNIP_SOURCE=$(shell pwd) JSREGEXP_PATH=$(shell pwd)/${JSREGEXP_PATH} TEST_FILE=$(realpath tests) BUSTED_ARGS=--lpath=$(shell pwd)/tests/?.lua make -C ${NVIM_PATH} functionaltest
->>>>>>> eb2e776d
+	unset LUA_PATH LUA_CPATH; LUASNIP_SOURCE=$(shell pwd) JSREGEXP_PATH=$(shell pwd)/${JSREGEXP_PATH} TEST_FILE=$(realpath tests) BUSTED_ARGS=--lpath=$(shell pwd)/tests/?.lua make -C ${NVIM_PATH} functionaltest