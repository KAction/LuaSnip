local helpers = require("test.functional.helpers")(after_each)
local exec_lua = helpers.exec_lua
local assert = require("luassert")

local M = {}

function M.setup_jsregexp()
	-- append default-path.
	exec_lua(
		('package.cpath = "%s"'):format(os.getenv("JSREGEXP_PATH") .. "/?.so;;")
	)
end

function M.session_setup_luasnip()
	helpers.exec("set rtp+=" .. os.getenv("LUASNIP_SOURCE"))
	helpers.exec(
		string.format(
			"source %s/plugin/luasnip.vim",
			os.getenv("LUASNIP_SOURCE")
		)
	)

	helpers.exec_lua([[

	-- MYVIMRC might not be set when nvim is loaded like this.
	vim.env.MYVIMRC = "/.vimrc"

	ls = require("luasnip")
<<<<<<< HEAD
	ls.setup({})
=======
	ls.config.setup({
		store_selection_keys = "<Tab>"
	})
>>>>>>> eb2e776d

	s = ls.s
	sn = ls.sn
	t = ls.t
	i = ls.i
	f = ls.f
	c = ls.c
	d = ls.d
	isn = require("luasnip.nodes.snippet").ISN
	l = require'luasnip.extras'.lambda
	dl = require'luasnip.extras'.dynamic_lambda
	rep = require'luasnip.extras'.rep
	r = ls.restore_node
	p = require("luasnip.extras").partial
	types = require("luasnip.util.types")
	events = require("luasnip.util.events")
	fmt = require("luasnip.extras.fmt").fmt
	fmta = require("luasnip.extras.fmt").fmta
	parse = ls.parser.parse_snippet
	n = require("luasnip.extras").nonempty
	m = require("luasnip.extras").match
	ai = require("luasnip.nodes.absolute_indexer")
	sp = require("luasnip.nodes.snippetProxy")
	pf = require("luasnip.extras.postfix").postfix
	]])
end

function M.static_docstring_test(snip_str, static, docstring)
	assert.are.same(
		static,
		exec_lua("return " .. snip_str .. ":get_static_text()")
	)
	assert.are.same(
		docstring,
		exec_lua("return " .. snip_str .. ":get_docstring()")
	)
end
function M.lsp_static_test(snip_str, static)
	assert.are.same(
		static,
		exec_lua(
			'return ls.parser.parse_snippet("trig", '
				.. snip_str
				.. "):get_static_text()"
		)
	)
end

return M<|MERGE_RESOLUTION|>--- conflicted
+++ resolved
@@ -26,13 +26,9 @@
 	vim.env.MYVIMRC = "/.vimrc"
 
 	ls = require("luasnip")
-<<<<<<< HEAD
-	ls.setup({})
-=======
-	ls.config.setup({
+	ls.setup({
 		store_selection_keys = "<Tab>"
 	})
->>>>>>> eb2e776d
 
 	s = ls.s
 	sn = ls.sn
